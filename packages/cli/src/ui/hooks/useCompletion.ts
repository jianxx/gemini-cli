--- conflicted
+++ resolved
@@ -8,21 +8,21 @@
 import * as fs from 'fs/promises';
 import * as path from 'path';
 import { glob } from 'glob';
-import type { Config, FileDiscoveryService } from '@google/gemini-cli-core';
+import type {
+  Config,
+  FileDiscoveryService} from '@google/gemini-cli-core';
 import {
   isNodeError,
   escapePath,
   unescapePath,
   getErrorMessage,
-<<<<<<< HEAD
-=======
-  Config,
-  FileDiscoveryService,
   DEFAULT_FILE_FILTERING_OPTIONS,
->>>>>>> 7c3a8407
 } from '@google/gemini-cli-core';
-import type { Suggestion } from '../components/SuggestionsDisplay.js';
-import { MAX_SUGGESTIONS_TO_SHOW } from '../components/SuggestionsDisplay.js';
+import type {
+  Suggestion} from '../components/SuggestionsDisplay.js';
+import {
+  MAX_SUGGESTIONS_TO_SHOW
+} from '../components/SuggestionsDisplay.js';
 import type { CommandContext, SlashCommand } from '../commands/types.js';
 
 export interface UseCompletionReturn {
